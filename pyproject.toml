[project]
name = "simple_stories_train"
version = "0.0.1"
description = "Training of small LM models for SimpleStories"
requires-python = ">=3.11"
readme = "README.md"
dependencies = [
<<<<<<< HEAD
    "torch>=2.6.0",
=======
    "torch>=2.6",
>>>>>>> 35022038
    "torchvision",
    "pydantic",
    "wandb",
    "fire",
    "tqdm",
    "pytest",
    "ipykernel",
    "jaxtyping",
    "tiktoken",
    "transformers",
    "datasets",
    "python-dotenv",
]

[project.optional-dependencies]
dev = [
    "ruff",
    "pyright",
    "pre-commit",
]

[build-system]
requires = ["setuptools", "wheel"]
build-backend = "setuptools.build_meta"

[tool.ruff]
line-length = 100
fix = true
ignore = [
    "F722" # Incompatible with jaxtyping
]

[tool.ruff.lint]
select = [
    # pycodestyle
    "E",
    # Pyflakes
    "F",
    # pyupgrade
    "UP",
    # flake8-bugbear
    "B",
    # flake8-simplify
    "SIM",
    # isort
    "I",
]

[tool.ruff.format]
# Enable reformatting of code snippets in docstrings.
docstring-code-format = true

[tool.ruff.isort]
known-third-party = ["wandb"]

[tool.pyright]
include = ["simple_stories_train", "tests"]

strictListInference = true
strictDictionaryInference = true
strictSetInference = true
reportFunctionMemberAccess = true
reportUnknownParameterType = true
reportIncompatibleMethodOverride = true
reportIncompatibleVariableOverride = true
reportInconsistentConstructorType = true
reportOverlappingOverload = true
reportConstantRedefinition = true
reportImportCycles = true
reportPropertyTypeMismatch = true
reportMissingTypeArgument = true
reportUnnecessaryCast = true
reportUnnecessaryComparison = true
reportUnnecessaryContains = true
reportUnusedExpression = true
reportMatchNotExhaustive = true
reportShadowedImports = true
reportPrivateImportUsage = false<|MERGE_RESOLUTION|>--- conflicted
+++ resolved
@@ -5,11 +5,7 @@
 requires-python = ">=3.11"
 readme = "README.md"
 dependencies = [
-<<<<<<< HEAD
-    "torch>=2.6.0",
-=======
     "torch>=2.6",
->>>>>>> 35022038
     "torchvision",
     "pydantic",
     "wandb",
