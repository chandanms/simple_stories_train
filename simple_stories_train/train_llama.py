--- conflicted
+++ resolved
@@ -41,10 +41,6 @@
 """
 
 import argparse
-<<<<<<< HEAD
-=======
-import glob
->>>>>>> 3fd1e94f
 import inspect
 import math
 import os
@@ -59,22 +55,13 @@
 import torch._inductor.config as config
 import torch.distributed as dist
 import torch.nn as nn
-<<<<<<< HEAD
 from dataloaders import DatasetConfig, create_data_loader
-=======
->>>>>>> 3fd1e94f
 from jaxtyping import Float, Int
 from torch import Tensor
 from torch.distributed import destroy_process_group, init_process_group
 from torch.distributed.optim import ZeroRedundancyOptimizer
 from torch.nn import functional as F
 from torch.nn.parallel import DistributedDataParallel as DDP
-<<<<<<< HEAD
-
-# -----------------------------------------------------------------------------
-# PyTorch nn.Module definitions for the Llama model
-from utils import is_checkpoint_step, print0, save_model_and_config
-=======
 
 from utils import (
     init_wandb,
@@ -85,10 +72,6 @@
     save_model_and_config,
 )
 
-# -----------------------------------------------------------------------------
-# PyTorch nn.Module definitions for the Llama model
-
->>>>>>> 3fd1e94f
 
 # using a global to toggle flash-attention
 FLASH = 0
@@ -576,101 +559,6 @@
 
         return idx
 
-<<<<<<< HEAD
-=======
-
-# -----------------------------------------------------------------------------
-# Our own simple Distributed Data Loader
-
-
-def _peek_data_shard(filename: str) -> int:
-    # only reads the header, returns header data
-    with open(filename, "rb") as f:
-        # first read the header, which is 256 int32 integers (4 bytes each)
-        header = np.frombuffer(f.read(256 * 4), dtype=np.int32)
-    if header[0] != 20240520:
-        print("ERROR: magic number mismatch in the data .bin file!")
-        print("---> HINT: Are you passing in a correct file with --input_bin?")
-        print(
-            "---> HINT: Dataset encoding changed recently, re-run data prepro or refer again to README"
-        )
-        print("---> HINT: For example re-run: `python dev/data/tinyshakespeare.py`, then re-try")
-        exit(1)
-    assert header[1] == 1, "unsupported version"
-    ntok = header[2]  # number of tokens (claimed)
-    return ntok  # for now just return the number of tokens
-
-
-def _load_data_shard(filename: str):
-    with open(filename, "rb") as f:
-        # first read the header, which is 256 int32 integers (4 bytes each)
-        header = np.frombuffer(f.read(256 * 4), dtype=np.int32)
-        assert header[0] == 20240520, "magic number mismatch in the data .bin file"
-        assert header[1] == 1, "unsupported version"
-        ntok = header[2]  # number of tokens (claimed)
-        # the rest of it are tokens, stored as uint16
-        tokens = np.frombuffer(f.read(), dtype=np.uint16)
-    assert len(tokens) == ntok, "number of tokens read does not match header?"
-    return tokens
-
-
-class DistributedDataLoader:
-    def __init__(
-        self, filename_pattern: str, B: int, T: int, process_rank: int, num_processes: int
-    ):
-        self.process_rank = process_rank
-        self.num_processes = num_processes
-        self.B = B
-        self.T = T
-
-        # glob files that match the pattern
-        self.files = sorted(glob.glob(filename_pattern))
-        assert (
-            len(self.files) > 0
-        ), f"did not find any files that match the pattern {filename_pattern}"
-
-        # load and validate all data shards, count number of tokens in total
-        ntok_total = 0
-        for fname in self.files:
-            shard_ntok = _peek_data_shard(fname)
-            assert shard_ntok >= num_processes * B * T + 1
-            ntok_total += shard_ntok
-        self.ntok_total = ntok_total
-        print0(f"DataLoader: total number of tokens: {ntok_total:,} across {len(self.files)} files")
-
-        # kick things off
-        self.current_shard = None
-        self.reset()
-
-    def reset(self):
-        # we're being a bit clever here: if we already had shard 0 loaded,
-        # then don't do the work to reload it, just reset the pointer
-        if self.current_shard != 0:
-            self.current_shard = 0
-            self.tokens = _load_data_shard(self.files[self.current_shard])
-        self.current_position = self.process_rank * self.B * self.T
-
-    def advance(self):  # advance to next data shard
-        self.current_shard = (self.current_shard + 1) % len(self.files)  # type:ignore
-        self.current_position = self.process_rank * self.B * self.T
-        self.tokens = _load_data_shard(self.files[self.current_shard])
-
-    def next_batch(self):
-        B = self.B
-        T = self.T
-        buf = self.tokens[self.current_position : self.current_position + B * T + 1]
-        buf = torch.tensor(buf.astype(np.int32), dtype=torch.long)
-        x = (buf[:-1]).view(B, T)  # inputs
-        y = (buf[1:]).view(B, T)  # targets
-        # advance the start pointer in current shard
-        self.current_position += B * T * self.num_processes
-        # if loading the next batch would be out of bounds advance the shard
-        if self.current_position + (B * T * self.num_processes + 1) > len(self.tokens):
-            self.advance()
-        return x, y
-
-
->>>>>>> 3fd1e94f
 if __name__ == "__main__":
     print0(f"Running pytorch {torch.__version__}")
 
@@ -1069,11 +957,8 @@
                 # addition of gradients corresponds to a SUM in the objective, but
                 # instead of a SUM we want MEAN, so we scale the loss here
                 loss = loss / grad_accum_steps
-<<<<<<< HEAD
-
-=======
                 lossf += loss.item()  # keep track of the mean loss
->>>>>>> 3fd1e94f
+
             # backward pass
             if not args.inference_only:
                 loss.backward()
