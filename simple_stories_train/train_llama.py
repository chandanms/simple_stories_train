"""
Reference code for Llama training and inference.
Will save the model weights into files, to be read from C as initialization.

References:
1) the official GPT-2 TensorFlow implementation released by OpenAI:
https://github.com/openai/gpt-2/blob/master/src/model.py
2) huggingface/transformers PyTorch implementation:
https://github.com/huggingface/transformers/blob/main/src/transformers/models/gpt2/modeling_gpt2.py

Example launches to only benchmark the speed of bfloat16 compiled GPU training:
1 GPU:
python train_llama.py --write_tensors=0 --num_iterations=50 --sequence_length=1024 --compile=1 --tensorcores=1 --dtype=bfloat16
you can also turn on flash-attention by appending --flash=1
4 GPU:
torchrun --standalone --nproc_per_node=4 train_llama.py --write_tensors=0 --num_iterations=50 --sequence_length=1024 --compile=1 --tensorcores=1 --dtype=bfloat16

This implementation is based on
- llm.c,           licensed under MIT ((c) 2024 Andrei Karpathy) and
- TransformerLens, licensed under MIT ((c) 2022 TransformerLensOrg).


MIT License:
Permission is hereby granted, free of charge, to any person obtaining a copy
of this software and associated documentation files (the "Software"), to deal
in the Software without restriction, including without limitation the rights
to use, copy, modify, merge, publish, distribute, sublicense, and/or sell
copies of the Software, and to permit persons to whom the Software is
furnished to do so, subject to the following conditions:

The above copyright notice and this permission notice shall be included in all
copies or substantial portions of the Software.

THE SOFTWARE IS PROVIDED "AS IS", WITHOUT WARRANTY OF ANY KIND, EXPRESS OR
IMPLIED, INCLUDING BUT NOT LIMITED TO THE WARRANTIES OF MERCHANTABILITY,
FITNESS FOR A PARTICULAR PURPOSE AND NONINFRINGEMENT. IN NO EVENT SHALL THE
AUTHORS OR COPYRIGHT HOLDERS BE LIABLE FOR ANY CLAIM, DAMAGES OR OTHER
LIABILITY, WHETHER IN AN ACTION OF CONTRACT, TORT OR OTHERWISE, ARISING FROM,
OUT OF OR IN CONNECTION WITH THE SOFTWARE OR THE USE OR OTHER DEALINGS IN THE
SOFTWARE.
"""

import inspect
import math
import os
import struct
import argparse
import time
from contextlib import nullcontext
from dataclasses import dataclass
from pathlib import Path

import numpy as np
import tiktoken
import torch
from torch import Tensor
import torch._inductor.config as config
import torch.distributed as dist
import torch.nn as nn
<<<<<<< HEAD
from dataloaders import StreamingDataLoader
from jaxtyping import Float, Int
=======
>>>>>>> 6fb9961b
from torch.distributed import destroy_process_group, init_process_group
from torch.distributed.optim import ZeroRedundancyOptimizer
from torch.nn import functional as F
from torch.nn.parallel import DistributedDataParallel as DDP
from jaxtyping import Float, Int

# -----------------------------------------------------------------------------
# PyTorch nn.Module definitions for the Llama model

from simple_stories_train.utils import save_model_and_config, print0, is_checkpoint_step

# using a global to toggle flash-attention
FLASH = 0


@dataclass
class LlamaConfig:
    block_size: int = 1024
    vocab_size: int = 50257
    n_layer: int = 12
    n_head: int = 12
    n_embd: int = 768
    n_intermediate: int = 768 * 4 * 2 // 3  # SwiGLU has 2/3 of the hidden size
    mlp_bias: bool = False
    attn_bias: bool = False
    rotary_adjacent_pairs: bool = False
    rotary_dim: int = 768 // 12  # i.e. same as d_head
    rotary_base: int = 10000
    n_ctx: int = 1024
    n_key_value_heads: int = (
        12 // 4
    )  # Note that llama 3.1 n_key_value_heads does not scale with n_heads
    use_grouped_query_attention: bool = True


class CausalSelfAttention(nn.Module):
    def __init__(self, config: LlamaConfig):
        # TODO: Make sure no biases once changing to rotary, as llama doesn't use them
        super().__init__()
        assert config.n_embd % config.n_head == 0
        self.use_grouped_query_attention = config.use_grouped_query_attention

        if self.use_grouped_query_attention:
            self.repeat_kv_heads = config.n_head // config.n_key_value_heads
            self.kv_attn = nn.Linear(config.n_embd, 2 * config.n_embd // self.repeat_kv_heads, bias=config.attn_bias)
            self.q_attn = nn.Linear(config.n_embd, config.n_embd, bias=config.attn_bias)
        else:
            self.c_attn = nn.Linear(config.n_embd, 3 * config.n_embd, bias=config.attn_bias)

        # output projection
        self.c_proj = nn.Linear(config.n_embd, config.n_embd, bias=config.attn_bias)
        self.c_proj.LLMC_RESIDUAL_SCALE_FLAG = 1 # type:ignore
        # regularization
        self.n_head = config.n_head
        self.n_embd = config.n_embd
        self.rotary_dim = config.rotary_dim
        self.rotary_adjacent_pairs = config.rotary_adjacent_pairs
        self.rotary_base = config.rotary_base
        self.n_ctx = config.n_ctx

        # not really a 'bias', more of a mask, but following the OpenAI/HF naming though
        self.register_buffer(
            "bias",
            torch.tril(torch.ones(config.block_size, config.block_size)).view(
                1, 1, config.block_size, config.block_size
            ),
        )

        sin, cos = self.calculate_sin_cos_rotary(self.rotary_dim, self.n_ctx, base=self.rotary_base)
        self.register_buffer("rotary_sin", sin)
        self.register_buffer("rotary_cos", cos)

    def calculate_sin_cos_rotary(
        self,
        rotary_dim: int,
        n_ctx: int,
        base: int = 10000,
        dtype: torch.dtype = torch.float32,
    ) -> tuple[Tensor, Tensor]:
        """
        Calculate the sine and cosine waves to use in a rotary embedding. See https://blog.eleuther.ai/rotary-embeddings/ for details

        Note: For some inexplicable reason, in GPT-J each ADJACENT pair of elements in k and q are rotated, in GPT-NeoX the pair of elements at k and k+n//2 are rotated (ie folding the full length in half, and then looking at pairs accordingly). I have absolutely no clue why, it should be completely equivalent.
        To resolve this, I've coded it to default to the GPT-J mode, but to explicitly check whether it's GPT-NeoX and then do the GPT-NeoX thing if it is.
        """
        high_precision = torch.float32 if dtype != torch.float64 else torch.float64
        pos = torch.arange(n_ctx, dtype=high_precision)
        dim = torch.arange(rotary_dim // 2, dtype=high_precision)

        # A set of frequencies evenly spaced in log space
        freq = base ** (dim / (rotary_dim / 2))
        if self.rotary_adjacent_pairs:
            freq = freq.unsqueeze(1).repeat(1, 2).flatten()
        else:
            freq = freq.repeat(2)
        # Create a n_ctx x rotary_dim tensor, where each column is an arithmetic sequence of angles in that frequency
        angles = pos[:, None] / freq[None, :]
        return torch.sin(angles).to(dtype), torch.cos(angles).to(dtype)

    def get_offset_position_ids(
        self,
        past_kv_pos_offset: int,
        attention_mask: Int[Tensor, "batch offset_pos"],
    ) -> Float[Tensor, "pos batch"]:
        """
        Returns the indices of non-padded tokens, offset by the position of the first attended token.
        """
        # shift the position ids so that the id at the the first attended token position becomes zero.
        # The position ids of the prepending pad tokens are shifted to -1.
        shifted_position_ids = attention_mask.cumsum(dim=1) - 1  # [batch, tokens_length]

        # Set the position ids of all prepending pad tokens to an arbitrary number (zero here)
        # just to avoid indexing errors.
        position_ids = shifted_position_ids.masked_fill(shifted_position_ids < 0, 0)
        return position_ids[:, past_kv_pos_offset:]  # [pos, batch]

    def rotate_every_two(self, x: Tensor) -> Tensor:
        """
        Rotary helper function, splits x into blocks of size 2 along the final axis and maps [x0, x1] to [-x1, x0]

        The final axis of x must have even length.

        GPT-NeoX and GPT-J do rotary subtly differently, see calculate_sin_cos_rotary for details.
        """
        rot_x = x.clone()
        if self.rotary_adjacent_pairs:
            rot_x[..., ::2] = -x[..., 1::2]
            rot_x[..., 1::2] = x[..., ::2]
        else:
            n = x.size(-1) // 2
            rot_x[..., :n] = -x[..., n:]
            rot_x[..., n:] = x[..., :n]

        return rot_x

    def apply_rotary(
        self,
        x: Float[Tensor, "batch head pos head_size"],
        past_kv_pos_offset=0,
        attention_mask: Int[Tensor, "batch offset_pos"] | None = None,
    ) -> Float[Tensor, "batch head pos head_size"]:
        # Only apply rotary to first rotary_dim dimensions (eg, if rotary_dim=64 and d_head=256, only apply to first 1/4 of dimensions)
        x = x.permute(
            0, 2, 1, 3
        )  # TODO check if this permutation slows down the function significantly
        x_pos = x.size(1)
        x_rot = x[..., : self.rotary_dim]
        x_pass = x[..., self.rotary_dim :]
        x_flip = self.rotate_every_two(x_rot)

        if attention_mask is None:
            rotary_cos = self.rotary_cos[
                None, past_kv_pos_offset : past_kv_pos_offset + x_pos, None, :
            ]
            rotary_sin = self.rotary_sin[
                None, past_kv_pos_offset : past_kv_pos_offset + x_pos, None, :
            ]
            x_rotated = x_rot * rotary_cos + x_flip * rotary_sin
        else:
            offset_position_ids = self.get_offset_position_ids(past_kv_pos_offset, attention_mask)
            offset_position_ids = offset_position_ids.to(self.rotary_cos.device)
            mask_rotary_cos = self.rotary_cos[offset_position_ids, None, :]
            mask_rotary_sin = self.rotary_sin[offset_position_ids, None, :]
            x_rotated = x_rot * mask_rotary_cos + x_flip * mask_rotary_sin
        out = torch.cat([x_rotated, x_pass], dim=-1)
        return out.permute(0, 2, 1, 3)

    def forward(
        self,
        x: Float[Tensor, "batch pos d_model"],
        attention_mask: Int[Tensor, "batch offset_pos"] | None = None,
    ) -> Float[Tensor, "batch pos d_model"]:
        B, T, C = x.size()  # batch size, sequence length, embedding dimensionality (n_embd)

        if self.use_grouped_query_attention:
            # calculate query, key, values for all heads in batch and move head forward to be the batch dim
            k, v = self.kv_attn(x).split(self.n_embd // self.repeat_kv_heads, dim=2)
            q = self.q_attn(x)
            assert k.shape[-1] == v.shape[-1] == q.shape[-1] // self.repeat_kv_heads

            # Repeat k and v for each head
            k = k.repeat_interleave(self.repeat_kv_heads, dim=1)
            v = v.repeat_interleave(self.repeat_kv_heads, dim=1)
        else:
            qkv = self.c_attn(x)
            q, k, v = qkv.split(self.n_embd, dim=2)

        k = k.view(B, T, self.n_head, C // self.n_head).transpose(1, 2)  # (B, nh, T, hs)
        q = q.view(B, T, self.n_head, C // self.n_head).transpose(1, 2)  # (B, nh, T, hs)
        v = v.view(B, T, self.n_head, C // self.n_head).transpose(1, 2)  # (B, nh, T, hs)

        q = self.apply_rotary(q, 0, attention_mask)
        k = self.apply_rotary(k, 0, attention_mask)  # keys are cached so no offset

        if FLASH:
            # flashattention
            y = F.scaled_dot_product_attention(q, k, v, is_causal=True)
        else:
            # manual implementation of attention
            # this materializes the large (T,T) matrix for all the queries and keys
            att = (q @ k.transpose(-2, -1)) * (1.0 / math.sqrt(k.size(-1)))
            att = att.masked_fill(self.bias[:, :, :T, :T] == 0, float("-inf"))
            att = F.softmax(att, dim=-1)
            y = att @ v  # (B, nh, T, T) x (B, nh, T, hs) -> (B, nh, T, hs)
        y = (
            y.transpose(1, 2).contiguous().view(B, T, C)
        )  # re-assemble all head outputs side by side
        # output projection
        y = self.c_proj(y)
        return y


class SwiGLUMLP(nn.Module):
    def __init__(self, config: LlamaConfig):
        super().__init__()
        self.config = config
        self.gate_proj = nn.Linear(config.n_embd, config.n_intermediate, bias=config.mlp_bias)
        self.up_proj = nn.Linear(config.n_embd, config.n_intermediate, bias=config.mlp_bias)
        self.down_proj = nn.Linear(config.n_intermediate, config.n_embd, bias=config.mlp_bias)
        self.act_fn = nn.functional.silu

    def forward(self, x: Float[Tensor, "... dim"]) -> Float[Tensor, "... dim"]:
        return self.down_proj(self.act_fn(self.gate_proj(x)) * self.up_proj(x))


class LlamaRMSNorm(nn.Module):
    def __init__(self, hidden_size: int, eps: float = 1e-6):
        """
        LlamaRMSNorm is equivalent to T5LayerNorm
        """
        super().__init__()
        self.weight = nn.Parameter(torch.ones(hidden_size))
        self.variance_epsilon = eps

    def forward(self, hidden_states: Float[Tensor, "... dim"]) -> Float[Tensor, "... dim"]:
        input_dtype = hidden_states.dtype
        hidden_states = hidden_states.to(torch.float32)
        variance = hidden_states.pow(2).mean(-1, keepdim=True)
        hidden_states = hidden_states * torch.rsqrt(variance + self.variance_epsilon)
        return self.weight * hidden_states.to(input_dtype)

    def extra_repr(self):
        return f"{tuple(self.weight.shape)}, eps={self.variance_epsilon}"


class Block(nn.Module):
    def __init__(self, config: LlamaConfig):
        super().__init__()
        self.rms_1 = LlamaRMSNorm(config.n_embd)
        self.attn = CausalSelfAttention(config)
        self.rms_2 = LlamaRMSNorm(config.n_embd)
        self.mlp = SwiGLUMLP(config)

    def forward(
        self, x: Float[Tensor, "... pos d_model"]
    ) -> Float[Tensor, "... pos d_model"]:
        x = x + self.attn(self.rms_1(x))
        x = x + self.mlp(self.rms_2(x))
        return x


class Llama(nn.Module):
    def __init__(self, config: LlamaConfig):
        super().__init__()
        self.config = config

        self.transformer = nn.ModuleDict(
            dict(
                wte=nn.Embedding(config.vocab_size, config.n_embd),
                h=nn.ModuleList([Block(config) for _ in range(config.n_layer)]),
                rms_f=LlamaRMSNorm(config.n_embd),
            )
        )
        self.lm_head = nn.Linear(config.n_embd, config.vocab_size, bias=False)
        # don't init this one, we will tie weights
        self.lm_head.LLMC_SKIP_INIT = 1 # type:ignore
        self.transformer.wte.weight = (
            self.lm_head.weight
        )  # https://paperswithcode.com/method/weight-tying

        # init all weights, use a torch rng object to be very careful
        self.init_rng = torch.Generator()
        self.init_rng.manual_seed(42)
        self.apply(self._init_weights)

    def _init_weights(self, module: nn.Module):
        if isinstance(module, nn.Linear):
            # apply special scaled init to the residual projections, per GPT-2 paper
            std = (
                0.02
                if not hasattr(module, "LLMC_RESIDUAL_SCALE_FLAG")
                else 0.02 / math.sqrt(2 * self.config.n_layer)
            )
            # we want to skip initializing lm_head, which shares parameters with wte
            # and wte was already initialized down below during the Embedding init
            if not hasattr(module, "LLMC_SKIP_INIT"):
                torch.nn.init.normal_(module.weight, mean=0.0, std=std, generator=self.init_rng)
            if module.bias is not None:  # type: ignore
                torch.nn.init.zeros_(module.bias)
        elif isinstance(module, nn.Embedding):
            torch.nn.init.normal_(module.weight, mean=0.0, std=0.02, generator=self.init_rng)

    def forward(
        self,
        idx: Float[Tensor, "batch pos"],
        targets: Float[Tensor, "batch pos vocab"] | None = None,
        return_logits=True,
    )  -> tuple[Float[Tensor, "batch pos"] | None, Tensor | None]:
        device = idx.device
        b, t = idx.size()
        assert (
            t <= self.config.block_size
        ), f"Cannot forward sequence of length {t}, block size is only {self.config.block_size}"

        # forward the GPT model itself
        tok_emb = self.transformer.wte(idx)  # token embeddings of shape (b, t, n_embd)
        # x = tok_emb + pos_emb
        x = tok_emb

        for block in self.transformer.h:
            x = block(x)
        x = self.transformer.rms_f(x)

        if targets is not None:
            # if we are given some desired targets also calculate the loss
            logits = self.lm_head(x)
            loss = F.cross_entropy(
                logits.view(-1, logits.size(-1)), targets.view(-1), ignore_index=-1
            )
        else:
            # inference-time mini-optimization: only forward the lm_head on the very last position
            logits = self.lm_head(x[:, [-1], :])  # note: using list [-1] to preserve the time dim
            loss = None

        # there are performance reasons why not returning logits is prudent, if not needed
        if not return_logits:
            logits = None

        return logits, loss

    @classmethod
    def from_pretrained(cls, model_type: str):
        """Loads pretrained GPT-2 model weights from huggingface"""
        assert model_type in {"gpt2", "gpt2-medium", "gpt2-large", "gpt2-xl"}
        from transformers import GPT2LMHeadModel

        print("loading weights from pretrained gpt: %s" % model_type)

        # n_layer, n_head and n_embd are determined from model_type
        config_args = {
            "d2": dict(
                block_size=1024,
                vocab_size=50257,
                n_layer=2,
                n_head=2,
                n_embd=12,
                rotary_dim=12 // 2,
                n_key_value_heads=2 // 2,
                attn_bias=False,
                mlp_bias=False,
                rotary_adjacent_pairs=False,
                use_grouped_query_attention=True,
            )
        }[model_type]
        config_args["vocab_size"] = 50257  # always 50257 for GPT model checkpoints
        config_args["block_size"] = 1024  # always 1024 for GPT model checkpoints
        # create a from-scratch initialized minGPT model
        config = LlamaConfig(**config_args) #type: ignore
        model = Llama(config)
        sd = model.state_dict()
        sd_keys = sd.keys()
        sd_keys = [
            k for k in sd_keys if not k.endswith(".attn.bias")
        ]  # discard this mask / buffer, not a param

        # init a huggingface/transformers model
        model_hf = GPT2LMHeadModel.from_pretrained(model_type)
        sd_hf = model_hf.state_dict()

        # copy while ensuring all of the parameters are aligned and match in names and shapes
        sd_keys_hf = sd_hf.keys()
        sd_keys_hf = [
            k for k in sd_keys_hf if not k.endswith(".attn.masked_bias")
        ]  # ignore these, just a buffer
        sd_keys_hf = [
            k for k in sd_keys_hf if not k.endswith(".attn.bias")
        ]  # same, just the mask (buffer)
        transposed = [
            "attn.c_attn.weight",
            "attn.c_proj.weight",
            "mlp.c_fc.weight",
            "mlp.c_proj.weight",
        ]
        # basically the openai checkpoints use a "Conv1D" module, but we only want to use a vanilla Linear
        # this means that we have to transpose these weights when we import them
        assert len(sd_keys_hf) == len(
            sd_keys
        ), f"mismatched keys: {len(sd_keys_hf)} != {len(sd_keys)}"
        for k in sd_keys_hf:
            if any(k.endswith(w) for w in transposed):
                # special treatment for the Conv1D weights we need to transpose
                assert sd_hf[k].shape[::-1] == sd[k].shape
                with torch.no_grad():
                    sd[k].copy_(sd_hf[k].t())
            else:
                # vanilla copy over the other parameters
                assert sd_hf[k].shape == sd[k].shape
                with torch.no_grad():
                    sd[k].copy_(sd_hf[k])

        return model

    def configure_optimizers(
        self,
        weight_decay: float,
        learning_rate: float,
        betas: tuple[float, float],
        device_type: str,
        zero_stage: int,
    ) -> torch.optim.Optimizer:
        # start with all of the candidate parameters
        param_dict = {pn: p for pn, p in self.named_parameters()}
        # filter out those that do not require grad
        param_dict = {pn: p for pn, p in param_dict.items() if p.requires_grad}
        # create optim groups. Any parameters that is 2D will be weight decayed, otherwise no.
        # i.e. all weight tensors in matmuls + embeddings decay, all biases and layernorms don't.
        decay_params = [p for n, p in param_dict.items() if p.dim() >= 2]
        nodecay_params = [p for n, p in param_dict.items() if p.dim() < 2]
        optim_groups = [
            {"params": decay_params, "weight_decay": weight_decay},
            {"params": nodecay_params, "weight_decay": 0.0},
        ]
        num_decay_params = sum(p.numel() for p in decay_params)
        num_nodecay_params = sum(p.numel() for p in nodecay_params)
        print0(
            f"num decayed parameter tensors: {len(decay_params)}, with {num_decay_params:,} parameters"
        )
        print0(
            f"num non-decayed parameter tensors: {len(nodecay_params)}, with {num_nodecay_params:,} parameters"
        )
        # Create AdamW optimizer and use the fused version if it is available
        fused_available = "fused" in inspect.signature(torch.optim.AdamW).parameters
        use_fused = fused_available and device_type == "cuda"
        print0(f"using fused AdamW: {use_fused}")
        if zero_stage == 1:
            print0("using ZeroRedundancyOptimizer")
            optim_group = optim_groups[0]
            optimizer = ZeroRedundancyOptimizer(
                **optim_group,  # type: ignore[reportArgumentType]
                optimizer_class=torch.optim.AdamW,
                lr=learning_rate,
                betas=betas,
                fused=use_fused,
            )
            optimizer.add_param_group(optim_groups[1])
        else:
            print0("using regular AdamW")
            optimizer = torch.optim.AdamW(
                optim_groups, lr=learning_rate, betas=betas, fused=use_fused
            )
        return optimizer

    @torch.no_grad()
    def generate(
        self,
        idx: Float[Tensor, "... pos"],
        max_new_tokens: int,
        temperature=1.0,
        top_k: int | None = None,
    ) -> Float[Tensor, "... pos"]:
        """
        Take a conditioning sequence of indices idx (LongTensor of shape (b,t)) and complete
        the sequence max_new_tokens times, feeding the predictions back into the model each time.
        Most likely you'll want to make sure to be in model.eval() mode of operation for this.
        """
        for _ in range(max_new_tokens):
            # if the sequence context is growing too long we must crop it at block_size
            idx_cond = (
                idx if idx.size(1) <= self.config.block_size else idx[:, -self.config.block_size :]
            )
            # forward the model to get the logits for the index in the sequence
            logits, _ = self(idx_cond)
            # pluck the logits at the final step and scale by desired temperature
            logits = logits[:, -1, :] / temperature
            # optionally crop the logits to only the top k options
            if top_k is not None:
                v, _ = torch.topk(logits, min(top_k, logits.size(-1)))
                logits[logits < v[:, [-1]]] = -float("Inf")
            # apply softmax to convert logits to (normalized) probabilities
            probs = F.softmax(logits, dim=-1)
            # sample from the distribution
            idx_next = torch.multinomial(probs, num_samples=1)
            # append sampled index to the running sequence and continue
            idx = torch.cat((idx, idx_next), dim=1)

        return idx


# -----------------------------------------------------------------------------
<<<<<<< HEAD
# Python -> C bridge utilities for saving params/grads/activations to .bin files


def write_fp32(tensor: torch.Tensor, file: BufferedWriter):
    t = tensor.detach().cpu().to(torch.float32)
    b = t.numpy().tobytes()
    file.write(b)


def write_bf16(tensor: torch.Tensor, file: BufferedWriter):
    t = tensor.detach().cpu().to(torch.bfloat16)
    # numpy doesn't have bf16 datatype so we have to trick it
    t = t.view(torch.int16)  # trick: reinterpret as int16
    b = t.numpy().tobytes()
    file.write(b)


def write_tensors(
    model_tensors: dict[str, torch.Tensor],
    L: int,
    file: BufferedWriter,
    dtype: str,
    mlp_bias=False,
    attn_bias=False,
):
    # writes the GPT-2 model's weights to a binary file
    assert dtype in {"float32", "bfloat16"}
    write_fun = write_fp32 if dtype == "float32" else write_bf16
    write_fun(model_tensors["transformer.wte.weight"], file)  # (V, C)
    for i in range(L):  # (L, C)
        write_fun(model_tensors[f"transformer.h.{i}.rms_1.weight"], file)
    for i in range(L):
        if "transformer.h.{i}.attn.q_attn.weight" in model_tensors:
            write_fun(model_tensors[f"transformer.h.{i}.attn.q_attn.weight"], file)
        if "transformer.h.{i}.attn.kv_attn.weight" in model_tensors:
            write_fun(model_tensors[f"transformer.h.{i}.attn.kv_attn.weight"], file)
        if "transformer.h.{i}.attn.c_attn.weight" in model_tensors:
            write_fun(model_tensors[f"transformer.h.{i}.attn.c_attn.weight"], file)
    for i in range(L):  # (L, C, C)
        write_fun(model_tensors[f"transformer.h.{i}.attn.c_proj.weight"], file)
    for i in range(L):  # (L, C)
        if attn_bias:
            write_fun(model_tensors[f"transformer.h.{i}.attn.c_proj.bias"], file)
    for i in range(L):  # (L, C)
        write_fun(model_tensors[f"transformer.h.{i}.rms_2.weight"], file)
    for i in range(L):  # (L, 4C, C)
        write_fun(model_tensors[f"transformer.h.{i}.mlp.gate_proj.weight"], file)
    for i in range(L):  # (L, 4C)
        if mlp_bias:
            write_fun(model_tensors[f"transformer.h.{i}.mlp.gate_proj.bias"], file)
    for i in range(L):  # (L, C, 4C)
        write_fun(model_tensors[f"transformer.h.{i}.mlp.up_proj.weight"], file)
    for i in range(L):  # (L, C)
        if mlp_bias:
            write_fun(model_tensors[f"transformer.h.{i}.mlp.up_proj.bias"], file)
    for i in range(L):  # (L, 4C, C)
        write_fun(model_tensors[f"transformer.h.{i}.mlp.down_proj.weight"], file)
    for i in range(L):  # (L, C)
        if mlp_bias:
            write_fun(model_tensors[f"transformer.h.{i}.mlp.down_proj.bias"], file)
    write_fun(model_tensors["transformer.rms_f.weight"], file)  # (C, )


@torch.no_grad()
def pad_vocab(tensor: torch.Tensor, multiple=128, value=0):
    """
    The dimension of the vocab size in GPT-2 is 50,257
    which is unfortunately a very unfriendly number for a lot of
    matrix operations on the GPU. So we pad it to the nearest
    friendlier multiple, e.g. 50,304 if multiple=128 when we
    export the weights into C land. This is a NOOP algorithmically
    and is only done to make the tensor operations more efficient.
    """
    assert tensor.ndim == 2
    V, C = tensor.shape
    assert V == 50257, "just being defensive here"
    # calculate padded vocab size by rounding up to nearest multiple
    Vp = ((V + multiple - 1) // multiple) * multiple
    # pad the tensor
    pad_rows = Vp - V
    padded = tensor if pad_rows == 0 else F.pad(tensor, (0, 0, 0, pad_rows), value=value)
    assert padded.shape == (Vp, C)
    return padded


def write_model(model: nn.Module | Llama, filename: str, dtype: str):
    # everything we need to instantiate the model
    # 1) header is: version int, GPTConfig ints, padding to 1024 bytes
    assert dtype in {"float32", "bfloat16"}  # float16 todo maybe later
    version = {
        "float32": 3,  # 3: all tensors are fp32, padded vocab
        "bfloat16": 5,  # 5: all tensors are bf16, padded vocab
    }[dtype]
    header = torch.zeros(256, dtype=torch.int32)
    header[0] = 20240326  # magic
    header[1] = version  # checkpoint version
    header[2] = model.config.block_size
    header[3] = model.config.vocab_size
    header[4] = model.config.n_layer
    header[5] = model.config.n_head
    header[6] = model.config.n_embd
    # 2) the parameters follow the header
    params = {name: param.cpu() for name, param in model.named_parameters()}
    # pad the vocab to a multiple of 128 here at export, for efficiency in C
    wte = params["transformer.wte.weight"]  # (V, C)
    wte_padded = pad_vocab(wte)  # (Vp, C)
    params["transformer.wte.weight"] = wte_padded  # (Vp, C)
    print(f"padded vocab size from {wte.size(0)} to {wte_padded.size(0)}")
    header[7] = wte_padded.size(0)  # padded vocab size store in header
    # now write to file
    with open(filename, "wb") as file:
        file.write(header.numpy().tobytes())  # header
        write_tensors(params, model.config.n_layer, file, dtype)  # params
    print(f"wrote {filename}")


def write_state(
    model: nn.Module | Llama,
    x: torch.Tensor,
    y: torch.Tensor,
    logits: torch.Tensor,
    loss: torch.Tensor,
    filename: str,
):
    # the state is used for debugging.
    # it contains information about the input, logits, loss, and the parameter gradients
    # this can be used for checking the computation correctness in C
    header = torch.zeros(256, dtype=torch.int32)
    header[0] = 20240327  # magic
    header[1] = 2  # run state version = 2 (1 -> 2 for padded vocab changes)
    header[2] = x.size(0)  # batch size of the batch, B
    header[3] = x.size(1)  # temporal extent of the batch, T
    grads = {}
    for name, param in model.named_parameters():
        if param.grad != None:
            grads[name] = param.grad.cpu()
    # pad the vocab grads here as well, to mirror write_model
    wte_grad = grads["transformer.wte.weight"]  # (V, C)
    wte_grad_padded = pad_vocab(wte_grad, value=0)  # (Vp, C) # TODO later maybe pad with nan?
    grads["transformer.wte.weight"] = wte_grad_padded  # (Vp, C)
    print(
        f"padded vocab size in reference grads from {wte_grad.size(0)} to {wte_grad_padded.size(0)}"
    )
    with open(filename, "wb") as file:
        # header
        file.write(header.numpy().tobytes())
        # input x
        file.write(x.cpu().numpy().astype("int32").tobytes())  # (B, T)
        # targets y
        file.write(y.cpu().numpy().astype("int32").tobytes())  # (B, T)
        # logits (result of the model forward pass)
        write_fp32(logits.cpu(), file)
        # loss (single float, result of the cross entropy loss)
        write_fp32(loss.cpu(), file)
        # gradients
        write_tensors(grads, model.config.n_layer, file, "float32")
    print(f"wrote {filename}")


def write_tokenizer(enc: tiktoken.core.Encoding, filename: str):
    n = enc.max_token_value + 1
    header = torch.zeros(256, dtype=torch.int32)
    header[0] = 20240328  # magic
    header[1] = 2  # tokenizer version = 2 (1 -> 2: includes EOT token)
    header[2] = n  # number of tokens
    header[3] = enc.eot_token  # EOT token
    with open(filename, "wb") as file:
        file.write(header.numpy().tobytes())
        for i in range(n):
            b = enc.decode_bytes([i])
            length = len(b)
            assert length < 256, f"Token length exceeds 255: {length}"
            file.write(struct.pack("<B", length))  # Write the length as a 1-byte unsigned integer
            file.write(b)  # Write the actual bytes
    print(f"wrote {filename}")


# -----------------------------------------------------------------------------s
# int main


def print0(*args: Any, **kwargs: Any):
    # modified print that only prints from the master process
    # if this is not a distributed run, it's just a print
    if int(os.environ.get("RANK", 0)) == 0:
        print(*args, **kwargs)

=======
# Our own simple Distributed Data Loader


def _peek_data_shard(filename: str) -> int:
    # only reads the header, returns header data
    with open(filename, "rb") as f:
        # first read the header, which is 256 int32 integers (4 bytes each)
        header = np.frombuffer(f.read(256 * 4), dtype=np.int32)
    if header[0] != 20240520:
        print("ERROR: magic number mismatch in the data .bin file!")
        print("---> HINT: Are you passing in a correct file with --input_bin?")
        print(
            "---> HINT: Dataset encoding changed recently, re-run data prepro or refer again to README"
        )
        print("---> HINT: For example re-run: `python dev/data/tinyshakespeare.py`, then re-try")
        exit(1)
    assert header[1] == 1, "unsupported version"
    ntok = header[2]  # number of tokens (claimed)
    return ntok  # for now just return the number of tokens


def _load_data_shard(filename: str):
    with open(filename, "rb") as f:
        # first read the header, which is 256 int32 integers (4 bytes each)
        header = np.frombuffer(f.read(256 * 4), dtype=np.int32)
        assert header[0] == 20240520, "magic number mismatch in the data .bin file"
        assert header[1] == 1, "unsupported version"
        ntok = header[2]  # number of tokens (claimed)
        # the rest of it are tokens, stored as uint16
        tokens = np.frombuffer(f.read(), dtype=np.uint16)
    assert len(tokens) == ntok, "number of tokens read does not match header?"
    return tokens


class DistributedDataLoader:
    def __init__(
        self, filename_pattern: str, B: int, T: int, process_rank: int, num_processes: int
    ):
        self.process_rank = process_rank
        self.num_processes = num_processes
        self.B = B
        self.T = T

        # glob files that match the pattern
        self.files = sorted(glob.glob(filename_pattern))
        assert (
            len(self.files) > 0
        ), f"did not find any files that match the pattern {filename_pattern}"

        # load and validate all data shards, count number of tokens in total
        ntok_total = 0
        for fname in self.files:
            shard_ntok = _peek_data_shard(fname)
            assert shard_ntok >= num_processes * B * T + 1
            ntok_total += shard_ntok
        self.ntok_total = ntok_total
        print0(f"DataLoader: total number of tokens: {ntok_total:,} across {len(self.files)} files")

        # kick things off
        self.current_shard = None
        self.reset()

    def reset(self):
        # we're being a bit clever here: if we already had shard 0 loaded,
        # then don't do the work to reload it, just reset the pointer
        if self.current_shard != 0:
            self.current_shard = 0
            self.tokens = _load_data_shard(self.files[self.current_shard])
        self.current_position = self.process_rank * self.B * self.T

    def advance(self):  # advance to next data shard
        self.current_shard = (self.current_shard + 1) % len(self.files) # type:ignore
        self.current_position = self.process_rank * self.B * self.T
        self.tokens = _load_data_shard(self.files[self.current_shard])

    def next_batch(self):
        B = self.B
        T = self.T
        buf = self.tokens[self.current_position : self.current_position + B * T + 1]
        buf = torch.tensor(buf.astype(np.int32), dtype=torch.long)
        x = (buf[:-1]).view(B, T)  # inputs
        y = (buf[1:]).view(B, T)  # targets
        # advance the start pointer in current shard
        self.current_position += B * T * self.num_processes
        # if loading the next batch would be out of bounds advance the shard
        if self.current_position + (B * T * self.num_processes + 1) > len(self.tokens):
            self.advance()
        return x, y
>>>>>>> 6fb9961b

if __name__ == "__main__":
    print0(f"Running pytorch {torch.__version__}")

    # default settings will overfit a tiny batch of data
    # and save model weights and debug state to disk on the first iteration
    parser = argparse.ArgumentParser()
    # file system input / output
    parser.add_argument(
        "--input_bin",
        type=str,
<<<<<<< HEAD
        default="karpathy/tiny_shakespeare",
=======
        default="simple_stories_train/tinyshakespeare/tiny_shakespeare_val.bin",
>>>>>>> 6fb9961b
        help="input .bin to train on",
    )
    parser.add_argument(
        "--input_val_bin", type=str, default="", help="input .bin to eval validation loss on"
    )
    parser.add_argument(
        "--output_dir",
        type=str,
        default="",
        help="output directory to which to write logs and checkpoints",
    )
    parser.add_argument(
        "--model",
        type=str,
        default="gpt2",
        help="gpt2|gpt2-medium|gpt2-large|gpt2-xl|d2|d12|d24|d36|d48",
    )
    # token layout for each step of the optimization
    parser.add_argument(
        "--batch_size", type=int, default=4, help="batch size, in units of #batch dimensions"
    )
    parser.add_argument("--sequence_length", type=int, default=64, help="sequence length")
    parser.add_argument(
        "--total_batch_size",
        type=int,
        default=256,
        help="total desired batch size, in units of #tokens",
    )
    # workload (number of steps)
    parser.add_argument(
        "--num_iterations", type=int, default=10, help="number of iterations to run"
    )
    parser.add_argument("--inference_only", type=int, default=0, help="only run inference")
    # optimization
    parser.add_argument(
        "--learning_rate", type=float, default=1e-4, help="learning rate warmup iterations"
    )
    parser.add_argument(
        "--warmup_iters", type=int, default=0, help="learning rate warmup iterations"
    )
    parser.add_argument(
        "--learning_rate_decay_frac",
        type=float,
        default=1.0,
        help="learning rate warmup iterations",
    )
    parser.add_argument("--weight_decay", type=float, default=0.0, help="weight decay")
    parser.add_argument("--grad_clip", type=float, default=1.0, help="maximum gradient magnitude")
    # evaluation
    parser.add_argument(
        "--val_loss_every", type=int, default=0, help="every how mant steps to evaluate val loss?"
    )
    parser.add_argument(
        "--val_max_steps", type=int, default=20, help="how many batches of val to average?"
    )
    parser.add_argument(
        "--sample_every", type=int, default=0, help="how often to sample from the model?"
    )
    # debugging
    parser.add_argument(
        "--overfit_single_batch", type=int, default=1, help="overfit just one batch of data"
    )
    # numerics
    parser.add_argument("--tensorcores", type=int, default=0, help="use tensorcores")
    # memory management
    parser.add_argument(
        "--device", type=str, default="", help="by default we autodetect, or set it here"
    )
    parser.add_argument("--compile", type=int, default=0, help="torch.compile the model")
    parser.add_argument("--flash", type=int, default=0, help="use flash attention")
    parser.add_argument("--dtype", type=str, default="float32", help="float32|float16|bfloat16")
    parser.add_argument(
        "--zero_stage", type=int, default=0, help="zero redundancy optimizer stage (0/1/2/3)"
    )
    # python -> C bridge
    parser.add_argument("--write_tensors", type=int, default=1, help="write tensors to disk")
    args = parser.parse_args()

    # args error checking and convenience variables
    B, T = args.batch_size, args.sequence_length
    assert 1 <= T <= 1024
    assert args.dtype in {"float32", "float16", "bfloat16"}
    assert args.model in {
        "gpt2",
        "gpt2-medium",
        "gpt2-large",
        "gpt2-xl",
        "d2",
        "d12",
        "d24",
        "d36",
        "d48",
    }

    # set up DDP (distributed data parallel). torchrun sets this env variable
    ddp = int(os.environ.get("RANK", -1)) != -1  # is this a ddp run?
    if ddp:
        # use of DDP atm demands CUDA, we set the device appropriately according to rank
        assert torch.cuda.is_available(), "for now i think we need CUDA for DDP"
        init_process_group(backend="nccl")
        ddp_rank = int(os.environ["RANK"])
        ddp_local_rank = int(os.environ["LOCAL_RANK"])
        ddp_world_size = int(os.environ["WORLD_SIZE"])
        device = f"cuda:{ddp_local_rank}"
        torch.cuda.set_device(device)
        master_process = ddp_rank == 0  # this process will do logging, checkpointing etc.
        seed_offset = 0  # each process gets the exact same seed
        zero_stage = args.zero_stage
    else:
        ddp_rank = 0
        ddp_local_rank = 0
        zero_stage = 0
        ddp_world_size = 1
        master_process = True
        seed_offset = 0
        # select the device
        if args.device:
            # provided explicitly by the user
            device = args.device
        else:
            # attempt to autodetect the device
            device = "cpu"
            if torch.cuda.is_available():
                device = "cuda"
            elif hasattr(torch.backends, "mps") and torch.backends.mps.is_available():
                device = "mps"
    print(f"using device: {device}")
    device_type = "cuda" if "cuda" in device else "cpu"

    # calculate gradient accumulation from the desired total batch size and the current run configuration
    tokens_per_fwdbwd = B * T * ddp_world_size
    assert args.total_batch_size % tokens_per_fwdbwd == 0
    grad_accum_steps = args.total_batch_size // tokens_per_fwdbwd
    print0(f"total desired batch size: {args.total_batch_size}")
    print0(f"=> calculated gradient accumulation steps: {grad_accum_steps}")

    # set up a context manager following the desired dtype and device
    ptdtype = {"float32": torch.float32, "bfloat16": torch.bfloat16, "float16": torch.float16}[
        args.dtype
    ]
    ctx = (
        torch.amp.autocast(device_type=device_type, dtype=ptdtype)  # type: ignore
        if device_type == "cuda"
        else nullcontext()
    )

    # rng / reproducibility
    torch.manual_seed(42)
    if torch.cuda.is_available():
        torch.cuda.manual_seed(42)

    # set the torch precision mode to use TensorFloat32 (TF32) for matmuls
    # docs https://pytorch.org/docs/stable/generated/torch.set_float32_matmul_precision.html
    if args.tensorcores:
        torch.set_float32_matmul_precision("high")

    # turn on/off flash attention
    assert args.flash in {0, 1}
    FLASH = args.flash  # type: ignore

    # init (and write) the tokenizer
    enc: tiktoken.core.Encoding = tiktoken.get_encoding("gpt2")

    # init the model, either from scratch or from OpenAI pretrained checkpoint
    if args.model[0] == "d":
        # from scratch (random weights)
        model_config = {
            "d2": LlamaConfig(
                block_size=1024,
                vocab_size=50257,
                n_layer=2,
                n_head=2,
                n_embd=12,
                rotary_dim=12 // 2,
                n_key_value_heads=2 // 2,
            ),
            "d12": LlamaConfig(
                block_size=1024,
                vocab_size=50257,
                n_layer=12,
                n_head=12,
                n_embd=768,
                rotary_dim=768 // 12,
                n_key_value_heads=12 // 4,
            ),
            "d24": LlamaConfig(
                block_size=1024,
                vocab_size=50257,
                n_layer=24,
                n_head=16,
                n_embd=1024,
                rotary_dim=1024 // 16,
                n_key_value_heads=16 // 4,
            ),
            "d36": LlamaConfig(
                block_size=1024,
                vocab_size=50257,
                n_layer=36,
                n_head=20,
                n_embd=1280,
                rotary_dim=1280 // 20,
                n_key_value_heads=20 // 4,
            ),
            "d48": LlamaConfig(
                block_size=1024,
                vocab_size=50257,
                n_layer=48,
                n_head=25,
                n_embd=1600,
                rotary_dim=1600 // 25,
                n_key_value_heads=25 // 4,
            ),
        }[args.model]
        model = Llama(model_config)
    else:
        # load the GPT-2 model weights
        model = Llama.from_pretrained(args.model)
    model.train()
    model.to(device)
    if args.compile:
        if hasattr(config, "coordinate_descent_tuning"):
            config.coordinate_descent_tuning = True  # suggested by @Chillee
        print0("compiling the model...")
        model: nn.Module = torch.compile(model)  # type: ignore[reportArgumentType]

    # load tokens
    train_loader = StreamingDataLoader(args.input_bin, B, T, ddp_rank, ddp_world_size)
    val_loader = None
    if args.input_val_bin:
        val_loader = StreamingDataLoader(args.input_val_bin, B, T, ddp_rank, ddp_world_size)

    # -------------------------------------------------------------------------
    # main training loop

    # here we wrap model into DDP container
    if ddp:
        model: nn.Module = DDP(model, device_ids=[ddp_local_rank])
    raw_model = model.module if ddp else model  # always contains the "raw" unwrapped model

    # init the optimizer
    optimizer = raw_model.configure_optimizers(
        weight_decay=args.weight_decay,
        learning_rate=args.learning_rate,
        betas=(0.9, 0.95),
        device_type=device,
        zero_stage=zero_stage,
    )

    # learning rate decay scheduler (cosine with warmup)
    def get_lr(it: int) -> float:
        min_lr = args.learning_rate * args.learning_rate_decay_frac
        # 1) linear warmup for warmup_iters steps
        if it < args.warmup_iters:
            return args.learning_rate * (it + 1) / args.warmup_iters
        # 2) if it > lr_decay_iters, return min learning rate
        if it > args.num_iterations:
            return min_lr
        # 3) in between, use cosine decay down to min learning rate
        decay_ratio = (it - args.warmup_iters) / (args.num_iterations - args.warmup_iters)
        assert 0 <= decay_ratio <= 1
        coeff = 0.5 * (1.0 + math.cos(math.pi * decay_ratio))  # coeff starts at 1 and goes to 0
        return min_lr + coeff * (args.learning_rate - min_lr)

    # create the logging directory if it does not exist
    logfile = None
    checkpoints_dir = None
    output_dir = None
    if args.output_dir:
        output_dir = Path(args.output_dir)
        output_dir.mkdir(parents=True, exist_ok=True)
        logfile = output_dir / "main.log"
        # create the log file "main.log" inside it, and wipe it clean
        with open(logfile, "w") as f:
            pass

        # set our checkpoints directory and save off the initilized model
        checkpoints_dir = output_dir / 'checkpoints'
        checkpoints_dir.mkdir(parents=True, exist_ok=True)
        save_model_and_config(checkpoints_dir, raw_model, step=0)

    if device == "cuda":
        torch.cuda.reset_peak_memory_stats()
    timings = []
    norm = -1.0  # dummy value to print in inference-only mode
    for step in range(1, args.num_iterations + 1):
        t0 = time.time()
        last_step = step == args.num_iterations

        # once in a while evaluate the validation dataset
        if (args.val_loss_every > 0 and (step % args.val_loss_every == 0 or last_step)) and (
            val_loader is not None
        ):
            model.eval()
            val_loader.reset()
            with torch.no_grad():
                val_loss = 0.0
                for _ in range(args.val_max_steps):
                    x, y = val_loader.next_batch()
                    x, y = x.to(device), y.to(device)
                    _, loss = model(x, y, return_logits=False)
                    val_loss += loss.item()
                val_loss /= args.val_max_steps
            # log to console and to file
            print0(f"val loss {val_loss}")
            if master_process and logfile is not None:
                with open(logfile, "a") as f:
                    f.write("s:%d tel:%f\n" % (step, val_loss))

        # once in a while perform model inference on the master process
        if (
            args.sample_every > 0 and (step % args.sample_every == 0 or last_step)
        ) and master_process:
            model.eval()
            # before we end, let's also do one round of inference
            # we'll kick off the generation with "<|endoftext|>", which designates the start of a new sequence
            start_ids = [enc.eot_token]
            xg = torch.tensor(start_ids, dtype=torch.long, device=device)[None, ...] 
            max_new_tokens = 32
            temperature = 1.0
            top_k = 40
            yg = raw_model.generate(xg, max_new_tokens, temperature=temperature, top_k=top_k)
            print0("---------------")
            print0(enc.decode(yg[0].tolist()))
            print0("---------------")

        # bit confusing: we want to make sure to eval and sample on 0th iteration
        # but also after the very last iteration. so we loop for step <= num_iterations
        # instead of just < num_iterations (one extra due to <=), only to do
        # the validation/sampling one last time, and then we break right here as we're done.
        if last_step:
            break

        # --------------- TRAINING SECTION BEGIN -----------------
        model.train()
        optimizer.zero_grad(set_to_none=True)
        # if we are trying to overfit a single batch, we reset the loader here
        if args.overfit_single_batch:
            train_loader.reset()
        # micro-batch loop where we do gradient accumulation to reach desired total batch size
        lossf = Tensor(
            [0.0]
        )  # for getting the mean loss (as simple float) over the accumulation steps
        for micro_step in range(grad_accum_steps):
            # fetch a batch
            x, y = train_loader.next_batch()
            x, y = x.to(device), y.to(device)
            if ddp:
                # we want only the last micro-step to sync grads in a DDP model
                # the official way to do this is with model.no_sync(), but that is a
                # context manager that bloats the code, so we just toggle this variable
                model.require_backward_grad_sync = micro_step == grad_accum_steps - 1
            # forward pass
            with ctx:
                _, loss = model(x, y, return_logits=False)
                # we have to scale the loss to account for gradient accumulation,
                # because the gradients just add on each successive backward().
                # addition of gradients corresponds to a SUM in the objective, but
                # instead of a SUM we want MEAN, so we scale the loss here
                loss = loss / grad_accum_steps
                lossf += loss.detach()  # keep track of the mean loss
            # backward pass
            if not args.inference_only:
                loss.backward()
        if ddp:
            dist.all_reduce(lossf, op=dist.ReduceOp.AVG)
        lossf = lossf.item()
        norm = torch.nn.utils.clip_grad_norm_(model.parameters(), args.grad_clip)
        # determine and set the learning rate for this iteration
        lr = get_lr(step)
        for param_group in optimizer.param_groups:
            param_group["lr"] = lr
        # step the optimizer
        optimizer.step()
        # --------------- TRAINING SECTION END -------------------
        # everything that follows now is just diagnostics, prints, logging, etc.

        # wait on the CPU for all device work to end so we get accurate per-iteration timings below
        if device == "mps":
            torch.mps.synchronize()
        elif device == "cuda":
            torch.cuda.synchronize()
        # time and print
        t1 = time.time()
        # the 0th iteration is often an outlier (much slower) => skip logging it
        tokens_per_second = grad_accum_steps * ddp_world_size * B * T / (t1 - t0)
        print0(
            f"step {step:4d}/{args.num_iterations} | train loss {lossf:.6f} | norm {norm:.4f} | lr {lr:.2e} | ({(t1-t0)*1000:.2f} ms | {tokens_per_second:.0f} tok/s)"
        )
        # log to logile
        if master_process and logfile is not None:
            with open(logfile, "a") as f:
                f.write("s:%d trl:%f\n" % (step, lossf))

        if checkpoints_dir is not None and is_checkpoint_step(step):
            save_model_and_config(checkpoints_dir, raw_model, step=step)

        # keep track of smooth timings, last 20 iterations
        if step > 1 and step > args.num_iterations - 20:
            timings.append(t1 - t0)

    # print the average of the last 20 timings, to get something smooth-ish
    timings = timings[-20:]
    print0(f"final {len(timings)} iters avg: {np.mean(timings)*1000:.3f}ms")
    print0(f"peak memory consumption: {torch.cuda.max_memory_allocated() // 1024 // 1024} MiB")

    # -------------------------------------------------------------------------
    # clean up nice
    if ddp:
        destroy_process_group()<|MERGE_RESOLUTION|>--- conflicted
+++ resolved
@@ -57,11 +57,7 @@
 import torch._inductor.config as config
 import torch.distributed as dist
 import torch.nn as nn
-<<<<<<< HEAD
 from dataloaders import StreamingDataLoader
-from jaxtyping import Float, Int
-=======
->>>>>>> 6fb9961b
 from torch.distributed import destroy_process_group, init_process_group
 from torch.distributed.optim import ZeroRedundancyOptimizer
 from torch.nn import functional as F
@@ -559,287 +555,6 @@
 
         return idx
 
-
-# -----------------------------------------------------------------------------
-<<<<<<< HEAD
-# Python -> C bridge utilities for saving params/grads/activations to .bin files
-
-
-def write_fp32(tensor: torch.Tensor, file: BufferedWriter):
-    t = tensor.detach().cpu().to(torch.float32)
-    b = t.numpy().tobytes()
-    file.write(b)
-
-
-def write_bf16(tensor: torch.Tensor, file: BufferedWriter):
-    t = tensor.detach().cpu().to(torch.bfloat16)
-    # numpy doesn't have bf16 datatype so we have to trick it
-    t = t.view(torch.int16)  # trick: reinterpret as int16
-    b = t.numpy().tobytes()
-    file.write(b)
-
-
-def write_tensors(
-    model_tensors: dict[str, torch.Tensor],
-    L: int,
-    file: BufferedWriter,
-    dtype: str,
-    mlp_bias=False,
-    attn_bias=False,
-):
-    # writes the GPT-2 model's weights to a binary file
-    assert dtype in {"float32", "bfloat16"}
-    write_fun = write_fp32 if dtype == "float32" else write_bf16
-    write_fun(model_tensors["transformer.wte.weight"], file)  # (V, C)
-    for i in range(L):  # (L, C)
-        write_fun(model_tensors[f"transformer.h.{i}.rms_1.weight"], file)
-    for i in range(L):
-        if "transformer.h.{i}.attn.q_attn.weight" in model_tensors:
-            write_fun(model_tensors[f"transformer.h.{i}.attn.q_attn.weight"], file)
-        if "transformer.h.{i}.attn.kv_attn.weight" in model_tensors:
-            write_fun(model_tensors[f"transformer.h.{i}.attn.kv_attn.weight"], file)
-        if "transformer.h.{i}.attn.c_attn.weight" in model_tensors:
-            write_fun(model_tensors[f"transformer.h.{i}.attn.c_attn.weight"], file)
-    for i in range(L):  # (L, C, C)
-        write_fun(model_tensors[f"transformer.h.{i}.attn.c_proj.weight"], file)
-    for i in range(L):  # (L, C)
-        if attn_bias:
-            write_fun(model_tensors[f"transformer.h.{i}.attn.c_proj.bias"], file)
-    for i in range(L):  # (L, C)
-        write_fun(model_tensors[f"transformer.h.{i}.rms_2.weight"], file)
-    for i in range(L):  # (L, 4C, C)
-        write_fun(model_tensors[f"transformer.h.{i}.mlp.gate_proj.weight"], file)
-    for i in range(L):  # (L, 4C)
-        if mlp_bias:
-            write_fun(model_tensors[f"transformer.h.{i}.mlp.gate_proj.bias"], file)
-    for i in range(L):  # (L, C, 4C)
-        write_fun(model_tensors[f"transformer.h.{i}.mlp.up_proj.weight"], file)
-    for i in range(L):  # (L, C)
-        if mlp_bias:
-            write_fun(model_tensors[f"transformer.h.{i}.mlp.up_proj.bias"], file)
-    for i in range(L):  # (L, 4C, C)
-        write_fun(model_tensors[f"transformer.h.{i}.mlp.down_proj.weight"], file)
-    for i in range(L):  # (L, C)
-        if mlp_bias:
-            write_fun(model_tensors[f"transformer.h.{i}.mlp.down_proj.bias"], file)
-    write_fun(model_tensors["transformer.rms_f.weight"], file)  # (C, )
-
-
-@torch.no_grad()
-def pad_vocab(tensor: torch.Tensor, multiple=128, value=0):
-    """
-    The dimension of the vocab size in GPT-2 is 50,257
-    which is unfortunately a very unfriendly number for a lot of
-    matrix operations on the GPU. So we pad it to the nearest
-    friendlier multiple, e.g. 50,304 if multiple=128 when we
-    export the weights into C land. This is a NOOP algorithmically
-    and is only done to make the tensor operations more efficient.
-    """
-    assert tensor.ndim == 2
-    V, C = tensor.shape
-    assert V == 50257, "just being defensive here"
-    # calculate padded vocab size by rounding up to nearest multiple
-    Vp = ((V + multiple - 1) // multiple) * multiple
-    # pad the tensor
-    pad_rows = Vp - V
-    padded = tensor if pad_rows == 0 else F.pad(tensor, (0, 0, 0, pad_rows), value=value)
-    assert padded.shape == (Vp, C)
-    return padded
-
-
-def write_model(model: nn.Module | Llama, filename: str, dtype: str):
-    # everything we need to instantiate the model
-    # 1) header is: version int, GPTConfig ints, padding to 1024 bytes
-    assert dtype in {"float32", "bfloat16"}  # float16 todo maybe later
-    version = {
-        "float32": 3,  # 3: all tensors are fp32, padded vocab
-        "bfloat16": 5,  # 5: all tensors are bf16, padded vocab
-    }[dtype]
-    header = torch.zeros(256, dtype=torch.int32)
-    header[0] = 20240326  # magic
-    header[1] = version  # checkpoint version
-    header[2] = model.config.block_size
-    header[3] = model.config.vocab_size
-    header[4] = model.config.n_layer
-    header[5] = model.config.n_head
-    header[6] = model.config.n_embd
-    # 2) the parameters follow the header
-    params = {name: param.cpu() for name, param in model.named_parameters()}
-    # pad the vocab to a multiple of 128 here at export, for efficiency in C
-    wte = params["transformer.wte.weight"]  # (V, C)
-    wte_padded = pad_vocab(wte)  # (Vp, C)
-    params["transformer.wte.weight"] = wte_padded  # (Vp, C)
-    print(f"padded vocab size from {wte.size(0)} to {wte_padded.size(0)}")
-    header[7] = wte_padded.size(0)  # padded vocab size store in header
-    # now write to file
-    with open(filename, "wb") as file:
-        file.write(header.numpy().tobytes())  # header
-        write_tensors(params, model.config.n_layer, file, dtype)  # params
-    print(f"wrote {filename}")
-
-
-def write_state(
-    model: nn.Module | Llama,
-    x: torch.Tensor,
-    y: torch.Tensor,
-    logits: torch.Tensor,
-    loss: torch.Tensor,
-    filename: str,
-):
-    # the state is used for debugging.
-    # it contains information about the input, logits, loss, and the parameter gradients
-    # this can be used for checking the computation correctness in C
-    header = torch.zeros(256, dtype=torch.int32)
-    header[0] = 20240327  # magic
-    header[1] = 2  # run state version = 2 (1 -> 2 for padded vocab changes)
-    header[2] = x.size(0)  # batch size of the batch, B
-    header[3] = x.size(1)  # temporal extent of the batch, T
-    grads = {}
-    for name, param in model.named_parameters():
-        if param.grad != None:
-            grads[name] = param.grad.cpu()
-    # pad the vocab grads here as well, to mirror write_model
-    wte_grad = grads["transformer.wte.weight"]  # (V, C)
-    wte_grad_padded = pad_vocab(wte_grad, value=0)  # (Vp, C) # TODO later maybe pad with nan?
-    grads["transformer.wte.weight"] = wte_grad_padded  # (Vp, C)
-    print(
-        f"padded vocab size in reference grads from {wte_grad.size(0)} to {wte_grad_padded.size(0)}"
-    )
-    with open(filename, "wb") as file:
-        # header
-        file.write(header.numpy().tobytes())
-        # input x
-        file.write(x.cpu().numpy().astype("int32").tobytes())  # (B, T)
-        # targets y
-        file.write(y.cpu().numpy().astype("int32").tobytes())  # (B, T)
-        # logits (result of the model forward pass)
-        write_fp32(logits.cpu(), file)
-        # loss (single float, result of the cross entropy loss)
-        write_fp32(loss.cpu(), file)
-        # gradients
-        write_tensors(grads, model.config.n_layer, file, "float32")
-    print(f"wrote {filename}")
-
-
-def write_tokenizer(enc: tiktoken.core.Encoding, filename: str):
-    n = enc.max_token_value + 1
-    header = torch.zeros(256, dtype=torch.int32)
-    header[0] = 20240328  # magic
-    header[1] = 2  # tokenizer version = 2 (1 -> 2: includes EOT token)
-    header[2] = n  # number of tokens
-    header[3] = enc.eot_token  # EOT token
-    with open(filename, "wb") as file:
-        file.write(header.numpy().tobytes())
-        for i in range(n):
-            b = enc.decode_bytes([i])
-            length = len(b)
-            assert length < 256, f"Token length exceeds 255: {length}"
-            file.write(struct.pack("<B", length))  # Write the length as a 1-byte unsigned integer
-            file.write(b)  # Write the actual bytes
-    print(f"wrote {filename}")
-
-
-# -----------------------------------------------------------------------------s
-# int main
-
-
-def print0(*args: Any, **kwargs: Any):
-    # modified print that only prints from the master process
-    # if this is not a distributed run, it's just a print
-    if int(os.environ.get("RANK", 0)) == 0:
-        print(*args, **kwargs)
-
-=======
-# Our own simple Distributed Data Loader
-
-
-def _peek_data_shard(filename: str) -> int:
-    # only reads the header, returns header data
-    with open(filename, "rb") as f:
-        # first read the header, which is 256 int32 integers (4 bytes each)
-        header = np.frombuffer(f.read(256 * 4), dtype=np.int32)
-    if header[0] != 20240520:
-        print("ERROR: magic number mismatch in the data .bin file!")
-        print("---> HINT: Are you passing in a correct file with --input_bin?")
-        print(
-            "---> HINT: Dataset encoding changed recently, re-run data prepro or refer again to README"
-        )
-        print("---> HINT: For example re-run: `python dev/data/tinyshakespeare.py`, then re-try")
-        exit(1)
-    assert header[1] == 1, "unsupported version"
-    ntok = header[2]  # number of tokens (claimed)
-    return ntok  # for now just return the number of tokens
-
-
-def _load_data_shard(filename: str):
-    with open(filename, "rb") as f:
-        # first read the header, which is 256 int32 integers (4 bytes each)
-        header = np.frombuffer(f.read(256 * 4), dtype=np.int32)
-        assert header[0] == 20240520, "magic number mismatch in the data .bin file"
-        assert header[1] == 1, "unsupported version"
-        ntok = header[2]  # number of tokens (claimed)
-        # the rest of it are tokens, stored as uint16
-        tokens = np.frombuffer(f.read(), dtype=np.uint16)
-    assert len(tokens) == ntok, "number of tokens read does not match header?"
-    return tokens
-
-
-class DistributedDataLoader:
-    def __init__(
-        self, filename_pattern: str, B: int, T: int, process_rank: int, num_processes: int
-    ):
-        self.process_rank = process_rank
-        self.num_processes = num_processes
-        self.B = B
-        self.T = T
-
-        # glob files that match the pattern
-        self.files = sorted(glob.glob(filename_pattern))
-        assert (
-            len(self.files) > 0
-        ), f"did not find any files that match the pattern {filename_pattern}"
-
-        # load and validate all data shards, count number of tokens in total
-        ntok_total = 0
-        for fname in self.files:
-            shard_ntok = _peek_data_shard(fname)
-            assert shard_ntok >= num_processes * B * T + 1
-            ntok_total += shard_ntok
-        self.ntok_total = ntok_total
-        print0(f"DataLoader: total number of tokens: {ntok_total:,} across {len(self.files)} files")
-
-        # kick things off
-        self.current_shard = None
-        self.reset()
-
-    def reset(self):
-        # we're being a bit clever here: if we already had shard 0 loaded,
-        # then don't do the work to reload it, just reset the pointer
-        if self.current_shard != 0:
-            self.current_shard = 0
-            self.tokens = _load_data_shard(self.files[self.current_shard])
-        self.current_position = self.process_rank * self.B * self.T
-
-    def advance(self):  # advance to next data shard
-        self.current_shard = (self.current_shard + 1) % len(self.files) # type:ignore
-        self.current_position = self.process_rank * self.B * self.T
-        self.tokens = _load_data_shard(self.files[self.current_shard])
-
-    def next_batch(self):
-        B = self.B
-        T = self.T
-        buf = self.tokens[self.current_position : self.current_position + B * T + 1]
-        buf = torch.tensor(buf.astype(np.int32), dtype=torch.long)
-        x = (buf[:-1]).view(B, T)  # inputs
-        y = (buf[1:]).view(B, T)  # targets
-        # advance the start pointer in current shard
-        self.current_position += B * T * self.num_processes
-        # if loading the next batch would be out of bounds advance the shard
-        if self.current_position + (B * T * self.num_processes + 1) > len(self.tokens):
-            self.advance()
-        return x, y
->>>>>>> 6fb9961b
-
 if __name__ == "__main__":
     print0(f"Running pytorch {torch.__version__}")
 
@@ -850,12 +565,7 @@
     parser.add_argument(
         "--input_bin",
         type=str,
-<<<<<<< HEAD
         default="karpathy/tiny_shakespeare",
-=======
-        default="simple_stories_train/tinyshakespeare/tiny_shakespeare_val.bin",
->>>>>>> 6fb9961b
-        help="input .bin to train on",
     )
     parser.add_argument(
         "--input_val_bin", type=str, default="", help="input .bin to eval validation loss on"
