--- conflicted
+++ resolved
@@ -329,6 +329,7 @@
                 for _ in range(config.val_max_steps):
                     try:
                         bat = next(val_loader_iter)["input_ids"].to(torch.int)
+                        bat = next(val_loader_iter)["input_ids"].to(torch.int)
                     except StopIteration:
                         # No more batches, end the loop
                         break
@@ -389,25 +390,10 @@
             try:
                 bat = next(train_loader)["input_ids"].to(torch.int)
             except StopIteration:
-<<<<<<< HEAD
-                # No more batches. We reload the train loader to finish the iteration
-                print0("No more batches in train_loader. Reloading the train loader")
-                train_loader, _ = create_data_loader(
-                    dataset_config=config.train_dataset_config,
-                    batch_size=B,
-                    buffer_size=1000,
-                    global_seed=0,
-                    ddp_rank=ddp_rank,
-                    ddp_world_size=ddp_world_size,
-                )
-                train_loader = iter(train_loader)
-                bat = next(train_loader)["input_ids"].to(torch.int)
-=======
                 # No more batches. Break so we can sync existing gradients and exit.
                 print0("No more batches in train_loader. Ending training now.")
                 train_loader_depleted = True
                 break
->>>>>>> 4cb09d34
 
             x = bat.view(B, T)[:, :-1]  # inputs
             y = bat.view(B, T)[:, 1:]  # targets
